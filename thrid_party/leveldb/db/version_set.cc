// Copyright (c) 2011 The LevelDB Authors. All rights reserved.
// Use of this source code is governed by a BSD-style license that can be
// found in the LICENSE file. See the AUTHORS file for names of contributors.

#include "db/version_set.h"

#include <algorithm>
#include <cstdio>

#include "db/filename.h"
#include "db/log_reader.h"
#include "db/log_writer.h"
#include "db/memtable.h"
#include "db/table_cache.h"
#include "leveldb/env.h"
#include "leveldb/table_builder.h"
#include "table/merger.h"
#include "table/two_level_iterator.h"
#include "util/coding.h"
#include "util/logging.h"

namespace leveldb {

static size_t TargetFileSize(const Options* options) {
  return options->max_file_size;
}

// Maximum bytes of overlaps in grandparent (i.e., level+2) before we
// stop building a single file in a level->level+1 compaction.
static int64_t MaxGrandParentOverlapBytes(const Options* options) {
  return 10 * TargetFileSize(options);
}

// Maximum number of bytes in all compacted files.  We avoid expanding
// the lower level file set of a compaction if it would make the
// total compaction cover more than this many bytes.
static int64_t ExpandedCompactionByteSizeLimit(const Options* options) {
  return 25 * TargetFileSize(options);
}

/***
 * 每一个 level 的最大的数据量为 : level * 10M
 *
 * @param options  选项
 * @param level    level 层
 * @return
 */
static double MaxBytesForLevel(const Options* options, int level) {

  double result = 10. * 1048576.0; // 10M

  while (level > 1) {
    result *= 10;
    level--;
  }

  return result;
}

static uint64_t MaxFileSizeForLevel(const Options* options, int level) {
  // We could vary per level to reduce number of files?
  return TargetFileSize(options);
}

/***
 * 计算当前version 每一个 Level 层的文件大小
 * @param files 每一个 level 里面的所有文件
 * @return
 */
static int64_t TotalFileSize(const std::vector<FileMetaData*>& files) {
  int64_t sum = 0;
  for (size_t i = 0; i < files.size(); i++) {
    sum += files[i]->file_size;
  }
  return sum;
}

Version::~Version() {
  assert(refs_ == 0);

  // Remove from linked list
  prev_->next_ = next_;
  next_->prev_ = prev_;

  // Drop references to files
  for (int level = 0; level < config::kNumLevels; level++) {
    for (size_t i = 0; i < files_[level].size(); i++) {
      FileMetaData* f = files_[level][i];
      assert(f->refs > 0);
      f->refs--;
      if (f->refs <= 0) {
        delete f;
      }
    }
  }
}

/***
 * 对于level>0层的sst，基于Key的定位SST文件
 * 因为sst是有序的，进行二分查找即可
 * @param icmp
 * @param files
 * @param key
 * @return
 */
int FindFile(const InternalKeyComparator& icmp, const std::vector<FileMetaData*>& files, const Slice& key) {
  uint32_t left = 0;
  uint32_t right = files.size();
  while (left < right) {
    uint32_t mid = (left + right) / 2;
    const FileMetaData* f = files[mid];
    if (icmp.InternalKeyComparator::Compare(f->largest.Encode(), key) < 0) {
      // Key at "mid.largest" is < "target".  Therefore all
      // files at or before "mid" are uninteresting.
      left = mid + 1;
    } else {
      // Key at "mid.largest" is >= "target".  Therefore all files
      // after "mid" are uninteresting.
      right = mid;
    }
  }
  return right;
}

static bool AfterFile(const Comparator* ucmp, const Slice* user_key, const FileMetaData* f) {
  // null user_key occurs before all keys and is therefore never after *f
  return (user_key != nullptr && ucmp->Compare(*user_key, f->largest.user_key()) > 0);
}

static bool BeforeFile(const Comparator* ucmp, const Slice* user_key,
                       const FileMetaData* f) {
  // null user_key occurs after all keys and is therefore never before *f
  return (user_key != nullptr &&
          ucmp->Compare(*user_key, f->smallest.user_key()) < 0);
}

/****
 * 内部判断给定的 key 上下限，在对应的 level sst 集合中，是否有重合
 *
 * @param icmp                    key比较器
 * @param disjoint_sorted_files   是否是level-0层文件
 * @param files                   指定的level的sst集合
 * @param smallest_user_key       Key下限
 * @param largest_user_key        key上限
 * @return
 */
bool SomeFileOverlapsRange(const InternalKeyComparator& icmp,
                           bool disjoint_sorted_files,
                           const std::vector<FileMetaData*>& files,
                           const Slice* smallest_user_key,
                           const Slice* largest_user_key) {
  const Comparator* ucmp = icmp.user_comparator();

  // 如果是第0层文件，则顺序遍历
  if (!disjoint_sorted_files) {
    for (size_t i = 0; i < files.size(); i++) {
      const FileMetaData* f = files[i];
      // smallest_user_key > f.largest || largest_user_key < f.smallest
      if (AfterFile(ucmp, smallest_user_key, f) || BeforeFile(ucmp, largest_user_key, f)) {
        // 不重叠
      } else {
        // 重叠
        return true;
      }
    }
    return false;
  }

  //对于非level-0层文件，采用二分查找法定位
  uint32_t index = 0;

  if (smallest_user_key != nullptr) {
    // 构造internalkey
    InternalKey small_key(*smallest_user_key, kMaxSequenceNumber, kValueTypeForSeek);

    index = FindFile(icmp, files, small_key.Encode());
  }

  if (index >= files.size()) {
    // beginning of range is after all files, so no overlap.
    return false;
  }

  return !BeforeFile(ucmp, largest_user_key, files[index]);
}

// An internal iterator.  For a given version/level pair, yields
// information about the files in the level.  For a given entry, key()
// is the largest key that occurs in the file, and value() is an
// 16-byte value containing the file number and file size, both
// encoded using EncodeFixed64.

/***
 * 同一个 level 的 sst 文件遍历器
 * 用于 同一 level 下的 sst 二级遍历
 */
class Version::LevelFileNumIterator : public Iterator {
 public:
  LevelFileNumIterator(const InternalKeyComparator& icmp, const std::vector<FileMetaData*>* flist)
      : icmp_(icmp), flist_(flist), index_(flist->size()) {  // Marks as invalid
  }

  bool Valid() const override { return index_ < flist_->size(); }
  void Seek(const Slice& target) override {
    index_ = FindFile(icmp_, *flist_, target);
  }
  void SeekToFirst() override { index_ = 0; }
  void SeekToLast() override {
    index_ = flist_->empty() ? 0 : flist_->size() - 1;
  }
  void Next() override {
    assert(Valid());
    index_++;
  }
  void Prev() override {
    assert(Valid());
    if (index_ == 0) {
      index_ = flist_->size();  // Marks as invalid
    } else {
      index_--;
    }
  }
  Slice key() const override {
    assert(Valid());
    return (*flist_)[index_]->largest.Encode();
  }
  Slice value() const override {
    assert(Valid());
    EncodeFixed64(value_buf_, (*flist_)[index_]->number);
    EncodeFixed64(value_buf_ + 8, (*flist_)[index_]->file_size);
    return Slice(value_buf_, sizeof(value_buf_));
  }
  Status status() const override { return Status::OK(); }

 private:
  const InternalKeyComparator icmp_;                  // key 比较器
  const std::vector<FileMetaData*>* const flist_;     // 同一个 level 层的数据遍历
  uint32_t index_;                                    // 当前定位的 sst 文件索引

  /**
   * sst 文件编号    : 8 bytes
   * 文件大小        : 8 bytes
   */
  mutable char value_buf_[16];
};

/***
 * 获取对应 SST 的 TwoLevelIterator
 *
 * @param arg          TableCache
 * @param options
 * @param file_value   sst 文件编号 + 文件大小
 * @return
 */
static Iterator* GetFileIterator(void* arg, const ReadOptions& options, const Slice& file_value) {
  TableCache* cache = reinterpret_cast<TableCache*>(arg);
  if (file_value.size() != 16) {
    return NewErrorIterator(Status::Corruption("FileReader invoked with unexpected value"));
  } else {
    return cache->NewIterator(options, DecodeFixed64(file_value.data()),DecodeFixed64(file_value.data() + 8));
  }
}

/***
 * 对于同一个 level 的多个 sst 的查询遍历器
 * 应用在 level > 0 层级别上
 * 第一层用于定位 sst
 * 第二层用于 sst 内部遍历
 * @param options
 * @param level     要遍历的层级
 * @return
 */
Iterator* Version::NewConcatenatingIterator(const ReadOptions& options,int level) const {
  return NewTwoLevelIterator(new LevelFileNumIterator(vset_->icmp_, &files_[level]), &GetFileIterator, vset_->table_cache_, options);
}

/***
 * 将本 db 中的所有的 sst 文件放入到双层迭代器中，
 * level == 0 层的 sst 之间范围会重复， 所以每一个 sst 都要放入到遍历器中
 * level >  0 层的 sst 之间范围不会重复， 只需要每一层构建一个 TwoLevelIterator 放置到迭代器中
 * @param options
 * @param iters
 */
void Version::AddIterators(const ReadOptions& options, std::vector<Iterator*>* iters) {

  // 首先直接加载  Level = 0的这部分数据
  // 因为这部分 sst 之间数据有重叠， sst 之间无序
  // 这部分可能会被频繁访问
  for (size_t i = 0; i < files_[0].size(); i++) {
    iters->push_back(vset_->table_cache_->NewIterator(options, files_[0][i]->number, files_[0][i]->file_size));
  }


  // 对于 level >0 的这一部分， 因为  sst 之间不重叠且有序
  // 可以使用 TwoLevelIterator 的方式懒加载这部分数据
  for (int level = 1; level < config::kNumLevels; level++) {
    if (!files_[level].empty()) {
      iters->push_back(NewConcatenatingIterator(options, level));
    }
  }
}

// Callback from TableCache::Get()
namespace {

/***
 * 查询结果状态标识
 */
enum SaverState {
  kNotFound,
  kFound,
  kDeleted,
  kCorrupt,
};

/***
 * 保存查询结果
 */
struct Saver {
  SaverState state;             // 保存的查询状态结果  默认 kNnotFound
  const Comparator* ucmp;       // 用于匹配的比较器  InternalKeyComparator
  Slice user_key;               // 用户提交的 key
  std::string* value;           // 获取结果
};
}  // namespace

/***
 * 如果数据已经被查找到， 则保存 value
 * 数据查询到后首先解析成 ParsedInternalKey, 然后比较 key 是否匹配
 * 如果数据匹配且有效， 则保存查询结果
 * @param arg    Saver
 * @param ikey   匹配的key
 * @param v      value
 */
static void SaveValue(void* arg, const Slice& ikey, const Slice& v) {
  Saver* s = reinterpret_cast<Saver*>(arg);

  // 将 ikey 解析成具有 ParsedInternalKey 格式的 parsed_key
  ParsedInternalKey parsed_key;
  if (!ParseInternalKey(ikey, &parsed_key)) {
    s->state = kCorrupt;
  } else {
    if (s->ucmp->Compare(parsed_key.user_key, s->user_key) == 0) {
      s->state = (parsed_key.type == kTypeValue) ? kFound : kDeleted;
      if (s->state == kFound) {
        s->value->assign(v.data(), v.size());
      }
    }
  }
}

static bool NewestFirst(FileMetaData* a, FileMetaData* b) {
  return a->number > b->number;
}


/***
 * 按层级依次去查询 sst 文件， 找到要查询的key
 * 首先迭代第 0 层，第0层更具 filemeta, 定位所有 smallest < user_key < largest 的 sst
 *                然后根据 sst 的写入时间排序，优先查找时间最新的sst.
 * 第 0 层如果不能发现，遍寻找 level > 0 层， 因为 level > 0 层 sst 有序， 所以只需要依次遍历找到对应的那个即可
 * @param user_key
 * @param internal_key
 * @param arg
 * @param func
 */
void Version::ForEachOverlapping(Slice user_key,
                                 Slice internal_key,
                                 void* arg,
                                 bool (*func)(void*, int, FileMetaData*)) {

  const Comparator* ucmp = vset_->icmp_.user_comparator(); // BytewiseComparator

  // Search level-0 in order from newest to oldest.
  std::vector<FileMetaData*> tmp;
  tmp.reserve(files_[0].size());


  // level == 0, 需要判断所有的文件
  for (uint32_t i = 0; i < files_[0].size(); i++) {
    FileMetaData* f = files_[0][i];  // level-0 的 filemeta

    // 如果文件的 f->smallest < user_key < f->largest
    if (ucmp->Compare(user_key, f->smallest.user_key()) >= 0 &&
        ucmp->Compare(user_key, f->largest.user_key()) <= 0) {
      tmp.push_back(f);
    }
  }
  if (!tmp.empty()) {

    // 为了提高顺序， 按照文件的新旧排序
    std::sort(tmp.begin(), tmp.end(), NewestFirst);

    for (uint32_t i = 0; i < tmp.size(); i++) {
      // 标识如果无需继续查找，则返回
      if (!(*func)(arg, 0, tmp[i])) {
        return;
      }
    }
  }

  // 标识不在 level-0 中， 则去其他level中查询
  // Search other levels.
  for (int level = 1; level < config::kNumLevels; level++) {
    size_t num_files = files_[level].size();
    if (num_files == 0) continue;

    // Binary search to find earliest index whose largest key >= internal_key.

    // 定位到要查询的key位于哪个 sst 文件中
    uint32_t index = FindFile(vset_->icmp_, files_[level], internal_key);

    if (index < num_files) {
      FileMetaData* f = files_[level][index];
      if (ucmp->Compare(user_key, f->smallest.user_key()) < 0) {
        // All of "f" is past any data for user_key
      } else {
        if (!(*func)(arg, level, f)) {
          return;
        }
      }
    }
  }
}

/***
 * 查询 leveldb 找到对应的key数据
 * @param options
 * @param k
 * @param value 基于 key 获取到的value
 * @param stats 保存请求信息
 * @return
 */
Status Version::Get(const ReadOptions& options, const LookupKey& k, std::string* value, GetStats* stats) {
  stats->seek_file = nullptr;
  stats->seek_file_level = -1;

  // 用于 判断是否满足触发 compaction 的条件
  struct State {

    Saver saver;                     // 查询结果
    GetStats* stats;                 // 用于标志每次查找数据时，首次查找且没有找到数据的 SST 文件，一般位于第0层
                                     // 也可能不位于第0层

    const ReadOptions* options;      // 读取选项
    Slice ikey;                      // 用于匹配的 Key, internalkey

    // 用于标志每次查找时， 最后一次访问的文件
    FileMetaData* last_file_read;
    int last_file_read_level;

    VersionSet* vset;
    Status s;                        // 用于判断是否查询过程中出现了异常
    bool found;

    /**
     * 判断是否匹配, 如果找到对应的key 或者不需要继续寻找，则返回 False
     * 如果没有找到，需要继续寻找，则返回 True
     * @param arg     State 指针
     * @param level   sst 的层级
     * @param f       文件元信息
     * @return
     */
    static bool Match(void* arg, int level, FileMetaData* f) {
      State* state = reinterpret_cast<State*>(arg);

      if (state->stats->seek_file == nullptr &&
          state->last_file_read != nullptr) {
        // 标志第一次用于查找，但是没有找到数据的SST,一般位于第0层
        // 也可能不位于第0层
        state->stats->seek_file = state->last_file_read;
        state->stats->seek_file_level = state->last_file_read_level;
      }

      state->last_file_read = f;             // 将 last_file_read 信息定位到最后一次用于匹配的SST中
      state->last_file_read_level = level;

      // 从 sst 中查找对应的 internalkey
      // table_cache_ 中只返回 >= user_key 的第一个 key ,
      // 但是因为 sst 从小大大有序， 所以如果这个不是要寻找的数据， 则此 key 不在数据范围内
      state->s = state->vset->table_cache_
          ->Get(*state->options, f->number,f->file_size, state->ikey, &state->saver, SaveValue);

      if (!state->s.ok()) {
        state->found = true;
        return false;
      }
      switch (state->saver.state) {
        case kNotFound:
          return true;  // Keep searching in other files
        case kFound:
          state->found = true;
          return false;
        case kDeleted:
          return false;
        case kCorrupt:
          state->s =Status::Corruption("corrupted key for ", state->saver.user_key);
          state->found = true;
          return false;
      }

      // Not reached. Added to avoid false compilation warnings of
      // "control reaches end of non-void function".
      return false;
    }
  };

  State state;
  state.found = false;
  state.stats = stats;
  state.last_file_read = nullptr;
  state.last_file_read_level = -1;

  state.options = &options;
  state.ikey = k.internal_key();    // 要查询的 internalkey
  state.vset = vset_;               // version_set

  state.saver.state = kNotFound;
  state.saver.ucmp = vset_->icmp_.user_comparator();
  state.saver.user_key = k.user_key();
  state.saver.value = value;

  ForEachOverlapping(state.saver.user_key, state.ikey, &state, &State::Match);

  return state.found ? state.s : Status::NotFound(Slice());
}

/***
 * 标识如果在样本测试中，某个key查找了多个sst文件， 那么第一个sst文件需要合并
 * @param stats
 * @return
 */
bool Version::UpdateStats(const GetStats& stats) {
  FileMetaData* f = stats.seek_file;

  if (f != nullptr) {
    f->allowed_seeks--;
    if (f->allowed_seeks <= 0 && file_to_compact_ == nullptr) {
      file_to_compact_ = f;
      file_to_compact_level_ = stats.seek_file_level;
      return true;
    }
  }
  return false;
}


/***
 * leveldb 的 major compaction 机制其中之一就是 seek 次数查找阈值
 * 为了有效的统计每个 SST 被访问的次数 RecordReadSample 函数被置于 DbIter 之中
 * 根据采样的频率(config::kReadBytesPeriod控制)对 key 进行采样， 判断是否需要 compaction
 *
 * @param internal_key
 * @return
 */
bool Version::RecordReadSample(Slice internal_key) {

  ParsedInternalKey ikey;
  if (!ParseInternalKey(internal_key, &ikey)) {
    return false;
  }

  struct State {
    GetStats stats;  // Holds first matching file
    int matches;

    static bool Match(void* arg, int level, FileMetaData* f) {
      State* state = reinterpret_cast<State*>(arg);
      state->matches++;   // 判断总共查了几个文件

      if (state->matches == 1) {
        // 记录首次匹配到的文件.
        state->stats.seek_file = f;
        state->stats.seek_file_level = level;
      }
      // 最多查询两个文件.
      return state->matches < 2;
    }
  };

  State state;
  state.matches = 0;
  ForEachOverlapping(ikey.user_key, internal_key, &state, &State::Match);

  // Must have at least two matches since we want to merge across
  // files. But what if we have a single file that contains many
  // overwrites and deletions?  Should we have another mechanism for
  // finding such files?
  if (state.matches >= 2) {
    // 1MB cost is about 1 seek (see comment in Builder::Apply).
    return UpdateStats(state.stats);
  }
  return false;
}

void Version::Ref() { ++refs_; }

void Version::Unref() {
  assert(this != &vset_->dummy_versions_);
  assert(refs_ >= 1);
  --refs_;
  if (refs_ == 0) {
    delete this;
  }
}

/***
 * 检查是否和指定 level 的文件有重叠。
 * 内部直接调用 SomeFileOverlapsRange
 * @param level                 要检查的 level 层
 * @param smallest_user_key     给定的重叠 key 下限
 * @param largest_user_key      给定的重叠 key 的上限
 * @return
 */
bool Version::OverlapInLevel(int level,
                             const Slice* smallest_user_key,
                             const Slice* largest_user_key) {
  return SomeFileOverlapsRange(vset_->icmp_,
                               (level > 0),
                               files_[level],
                               smallest_user_key, largest_user_key);
}

/****
 * minor compaction 时， 选择要dump的level级别。
 * 由于第0层文件频繁的被访问，而且有严格的数量限制，另外多个SST之间还存在重叠，
 * 所以为了减少读放大，我们是否可以考虑将内存中的文件dump到磁盘时尽可能送到高层呢?
 *
 * PickLevelForMemTableOutput 函数作用就是判断最多能将sst送到第几层,它的原则是:
 * 1. 大于level-0的各层文件之间时有序的，如果放到对应的层数会导致文件间不严格有序，影响读取，则放弃
 * 2. 如果放到level+1层，于level+2层文件重叠很大，导致compact到该文件时，overlap文件过大，则放弃
 * 3. 最大返回level2
 *
 * @param smallest_user_key   要写出的sst的最小值
 * @param largest_user_key    要写出的sst的最大值
 * @return level
 */
int Version::PickLevelForMemTableOutput(const Slice& smallest_user_key,
                                        const Slice& largest_user_key) {
  int level = 0;

  // 首先判断是否跟 level-0 层文件有重叠
  // 如果跟level-0层文件有重叠，则直接写到level-0
  if (!OverlapInLevel(0, &smallest_user_key, &largest_user_key)) {
    // Push to next level if there is no overlap in next level,
    // and the #bytes overlapping in the level after that are limited.
    InternalKey start(smallest_user_key, kMaxSequenceNumber, kValueTypeForSeek);
    InternalKey limit(largest_user_key, 0, static_cast<ValueType>(0));
    std::vector<FileMetaData*> overlaps;

    while (level < config::kMaxMemCompactLevel) {
      // config::kMaxMemCompactLevel == 2

      // 如果跟 level+1层有重叠，则直接放弃
      if (OverlapInLevel(level + 1, &smallest_user_key, &largest_user_key)) {
        break;
      }

      if (level + 2 < config::kNumLevels) {
        // 如果跟level+2层.合并时需要合并的文件量太大，则放弃
        GetOverlappingInputs(level + 2, &start, &limit, &overlaps);
        const int64_t sum = TotalFileSize(overlaps);
        if (sum > MaxGrandParentOverlapBytes(vset_->options_)) {
          break;
        }
      }
      level++;
    }
  }
  return level;
}

/****
 * 在所给定的 level 中找出和[begin, end]有重合的 sstable 文件
 * 注意的是 level-0 层多个文件存在重叠，可能需要扩大搜索范围，将目标文件于重叠文件一起合并
 *
 * 改函数常被用来压缩的时候使用，根据 leveldb 的设计， level 层合并 Level+1 层Merge时候，level中所有重叠的sst都会参加。
 * 这一点需要特别注意。
 *
 * @param level    要查找的层级
 * @param begin    开始查询的 key
 * @param end      结束查询的 key
 * @param inputs   用于收集重叠的文件
 */
void Version::GetOverlappingInputs(int level,
                                   const InternalKey* begin,
                                   const InternalKey* end,
                                   std::vector<FileMetaData*>* inputs) {
  assert(level >= 0);
  assert(level < config::kNumLevels);

  inputs->clear();

  // 获取 user_key
  Slice user_begin, user_end;
  if (begin != nullptr) {
    user_begin = begin->user_key();
  }
  if (end != nullptr) {
    user_end = end->user_key();
  }

  const Comparator* user_cmp = vset_->icmp_.user_comparator();

  // 遍历当前 Level 的所有 sst
  for (size_t i = 0; i < files_[level].size();) {

    FileMetaData* f = files_[level][i++];

    const Slice file_start = f->smallest.user_key();
    const Slice file_limit = f->largest.user_key();

    if (begin != nullptr && user_cmp->Compare(file_limit, user_begin) < 0) {
      // f->largest < user_begin , 表示没有交集
    } else if (end != nullptr && user_cmp->Compare(file_start, user_end) > 0) {
      // f->smallest > user_end, 表示没有交集
    } else {  // 存在交集的情况
      inputs->push_back(f);

      if (level == 0) {
        // 第0层需要特殊处理，因为SST文件之间可能有重叠，因此需要扩大搜索范围，保证level-0中要合并的sst+重叠sst一起合并
        // 因此可能需要重新搜索
        // 如果SST的key的最小值小于所给定的key下限, 或者SST的key的最大key大于所给定的key的上限
        // 此时扩大范围，找到所有的重叠 sst 一起合并
        if (begin != nullptr && user_cmp->Compare(file_start, user_begin) < 0) {
          // f->smallest < user_begin
          user_begin = file_start;
          inputs->clear();
          i = 0;
        } else if (end != nullptr && user_cmp->Compare(file_limit, user_end) > 0) {
          // f-> largest > user_end
          user_end = file_limit;
          inputs->clear();
          i = 0;
        }
      }
    }
  }
}

std::string Version::DebugString() const {
  std::string r;
  for (int level = 0; level < config::kNumLevels; level++) {
    // E.g.,
    //   --- level 1 ---
    //   17:123['a' .. 'd']
    //   20:43['e' .. 'g']
    r.append("--- level ");
    AppendNumberTo(&r, level);
    r.append(" ---\n");
    const std::vector<FileMetaData*>& files = files_[level];
    for (size_t i = 0; i < files.size(); i++) {
      r.push_back(' ');
      AppendNumberTo(&r, files[i]->number);
      r.push_back(':');
      AppendNumberTo(&r, files[i]->file_size);
      r.append("[");
      r.append(files[i]->smallest.DebugString());
      r.append(" .. ");
      r.append(files[i]->largest.DebugString());
      r.append("]\n");
    }
  }
  return r;
}

/*****
 * VersionSet 辅助类
 * 用于实现  Version + VersionEdit = Version 的功能 :
 *     +  对应 Apply
 *     =  对应 SaveTo
 */
class VersionSet::Builder {
 private:

  // 用于比较两个FileMetaData的smallest是否相等
  struct BySmallestKey {
    const InternalKeyComparator* internal_comparator;

    bool operator()(FileMetaData* f1, FileMetaData* f2) const {

      int r = internal_comparator->Compare(f1->smallest, f2->smallest);

      if (r != 0) {
        return (r < 0);
      } else {
        return (f1->number < f2->number);
      }
    }
  };

  typedef std::set<FileMetaData*, BySmallestKey> FileSet;

  struct LevelState {
    std::set<uint64_t> deleted_files;      // 需要删除的文件
    FileSet* added_files;                  // 新增的文件，文件新旧比较顺序如下
                                           // 先比较 user_key, 相等在比较seq,如果在相等在比较文件编号
  };

  VersionSet* vset_;                       //
  Version* base_;                          //

  LevelState levels_[config::kNumLevels];  // 每一层的新增及删除文件

 public:
  // Initialize a builder with the files from *base and other info from *vset
  Builder(VersionSet* vset, Version* base) : vset_(vset), base_(base) {
    base_->Ref();                                  // 添加引用

    BySmallestKey cmp;
    cmp.internal_comparator = &vset_->icmp_;        // 设置比较器

    for (int level = 0; level < config::kNumLevels; level++) {
      levels_[level].added_files = new FileSet(cmp);
    }
  }

  // 由于levels_[level].added_files是动态分配的
  // 析构函数不释放会造成内存泄露
  ~Builder() {
    for (int level = 0; level < config::kNumLevels; level++) {

      // 不能直接 delete, 因为有可能有其他还在共享这个对象，所以只能复制出去
      const FileSet* added = levels_[level].added_files;

      std::vector<FileMetaData*> to_unref;
      to_unref.reserve(added->size());

      for (FileSet::const_iterator it = added->begin(); it != added->end();
           ++it) {
        to_unref.push_back(*it);
      }

      delete added;
      for (uint32_t i = 0; i < to_unref.size(); i++) {
        FileMetaData* f = to_unref[i];
        f->refs--;
        if (f->refs <= 0) {
          delete f;
        }
      }
    }
    base_->Unref();  // 释放引用
  }

  // Apply all of the edits in *edit to the current state.
  void Apply(const VersionEdit* edit) {

    // 将 edit中下一次需要压缩的level和最大key更新到versionset中
    for (size_t i = 0; i < edit->compact_pointers_.size(); i++) {
      const int level = edit->compact_pointers_[i].first; // 提取需要压缩的Level
      vset_->compact_pointer_[level] = edit->compact_pointers_[i].second.Encode().ToString();
    }

    // 将 VersionEdit 中要删除的文件填充到这个version中
    for (const auto& deleted_file_set_kvp : edit->deleted_files_) {
      const int level = deleted_file_set_kvp.first;
      const uint64_t number = deleted_file_set_kvp.second;
      levels_[level].deleted_files.insert(number);
    }

    // 将 VersionEdit 中新增的文件填充到这个version中
    // 需要设置元信息
    for (size_t i = 0; i < edit->new_files_.size(); i++) {
      const int level = edit->new_files_[i].first;
      FileMetaData* f = new FileMetaData(edit->new_files_[i].second);
      f->refs = 1;

      // 这里将特定数量的seek之后自动进行compact操作，假如 :
      //  1. 一次 seek 需要 10ms
      //  2. 读,写1MB文件消耗 10ms(100MB/s)
      //  3. 对1MB文件的compact操作时合计一共做了25MB的IO操作，包括 :
      //      从这个level读1MB
      //      从下个level读10-12MB
      //      向下一个level写10-12MB
      //  这一位这25次seek消耗与1MB数据的compact相当。也就是，
      //  一次 seek 的消耗与40KB数据的compact消耗近似。这里做一个保守估计，在一次compact之前每16kB的数据大约进行1次seek.
      //  allow_seeks 数目和文件数量有关
      f->allowed_seeks = static_cast<int>((f->file_size / 16384U));
      if (f->allowed_seeks < 100) f->allowed_seeks = 100;

      levels_[level].deleted_files.erase(f->number);  // 如果存在这个文件数量，则
      levels_[level].added_files->insert(f);
    }
  }

  // Save the current state in *v.
  // 将Edit的变更信息应用到version中
  // 更新 version.files_ 信息
  void SaveTo(Version* v) {

    BySmallestKey cmp;
    cmp.internal_comparator = &vset_->icmp_;

    for (int level = 0; level < config::kNumLevels; level++) {

      // 拿到每一个level 下面的 sst
      const std::vector<FileMetaData*>& base_files = base_->files_[level];

      std::vector<FileMetaData*>::const_iterator base_iter = base_files.begin();
      std::vector<FileMetaData*>::const_iterator base_end = base_files.end();

      // 拿到VersionEdit中这个level下面的新增文件
      const FileSet* added_files = levels_[level].added_files;

      v->files_[level].reserve(base_files.size() + added_files->size());

      // 将原base_->files_[level]与levels_[level].added_files有序合并
      // added_files 为有序数据，
      // base_iter 不会重复填充，因为这是一个游标
      // 类似于插入排序
      for (const auto& added_file : *added_files) { // 遍历每一个新增文件, 有序

        // 以 base_iter 为游标，找到[base_iter,bpos)之间的数据填充
        // 设置 base_iter = bpos
        for (std::vector<FileMetaData*>::const_iterator bpos =
                 std::upper_bound(base_iter, base_end, added_file, cmp);
             base_iter != bpos;
             ++base_iter) {
          MaybeAddFile(v, level, *base_iter);
        }

        MaybeAddFile(v, level, added_file);
      }

      // Add remaining base files
      for (; base_iter != base_end; ++base_iter) {
        MaybeAddFile(v, level, *base_iter);
      }

#ifndef NDEBUG  // debug
      // Make sure there is no overlap in levels > 0
      if (level > 0) {

        for (uint32_t i = 1; i < v->files_[level].size(); i++) {

          const InternalKey& prev_end = v->files_[level][i - 1]->largest;
          const InternalKey& this_begin = v->files_[level][i]->smallest;

          if (vset_->icmp_.Compare(prev_end, this_begin) >= 0) {
            std::fprintf(stderr, "overlapping ranges in same level %s vs. %s\n",
                         prev_end.DebugString().c_str(),
                         this_begin.DebugString().c_str());
            std::abort();
          }
        }
      }
#endif
    }
  }

  /***
   * 判断是否要将文件加入到version中去
   * 如果是要被delete的文件，则不加入
   * @param v     要被填充的 version
   * @param level 填充文件的 level
   * @param f     填充文件
   */
  void MaybeAddFile(Version* v, int level, FileMetaData* f) {

    if (levels_[level].deleted_files.count(f->number) > 0) {
      // 表示文件在这个版本中要删除
      // 所以在新的Version中不在添加这个文件，以表示文件的删除
    } else {
      std::vector<FileMetaData*>* files = &v->files_[level];

      if (level > 0 && !files->empty()) {
        // 对于 level>0 层，保证数据有序
        assert(vset_->icmp_.Compare((*files)[files->size() - 1]->largest, f->smallest) < 0);
      }

      f->refs++;

      files->push_back(f);
    }
  }
};

VersionSet::VersionSet(const std::string& dbname,
                       const Options* options,
                       TableCache* table_cache,
                       const InternalKeyComparator* cmp)
    : env_(options->env),
      dbname_(dbname),
      options_(options),
      table_cache_(table_cache),
      icmp_(*cmp),
      next_file_number_(2),      // next_file_number_ 初始化为 2
      manifest_file_number_(0),  // manifest_file_number_ 初始化为 0
      last_sequence_(0),         // last_sequence_ 初始化为0
      log_number_(0),            // 日志文件编号初始化为 0
      prev_log_number_(0),
      descriptor_file_(nullptr),
      descriptor_log_(nullptr),
      dummy_versions_(this),
      current_(nullptr) {

  AppendVersion(new Version(this));  // 添加一个空的 version
}

VersionSet::~VersionSet() {
  current_->Unref();
  assert(dummy_versions_.next_ == &dummy_versions_);  // List must be empty
  delete descriptor_log_;
  delete descriptor_file_;
}

void VersionSet::AppendVersion(Version* v) {
  // Make "v" current
  assert(v->refs_ == 0);
  assert(v != current_);

  if (current_ != nullptr) {
    current_->Unref();
  }

  current_ = v;
  v->Ref();

  // 放置到双向链表的队尾
  v->prev_ = dummy_versions_.prev_;
  v->next_ = &dummy_versions_;
  v->prev_->next_ = v;
  v->next_->prev_ = v;
}

/*****
 * 将VersionEdit信息填充到Manifest文件中
 * 并将当前的修改记录VersionEdit迭代到新的Version里面
 *
 * @param edit  当前的修改记录
 * @param mu    文件锁
 */
Status VersionSet::LogAndApply(VersionEdit* edit, port::Mutex* mu) {

  if (edit->has_log_number_) {
    assert(edit->log_number_ >= log_number_);
    assert(edit->log_number_ < next_file_number_);
  } else {
    edit->SetLogNumber(log_number_);               // 设置日志编号
  }

  if (!edit->has_prev_log_number_) {
    edit->SetPrevLogNumber(prev_log_number_);     // 设置 prev_log 编号
  }

  edit->SetNextFile(next_file_number_);           // 设置下一个文件编码
  edit->SetLastSequence(last_sequence_);          // 设置 last_seqnum

  // 构建新的版本 v = current + edit
  Version* v = new Version(this);
  {
    Builder builder(this, current_);
    builder.Apply(edit);
    builder.SaveTo(v);
  }
  // 选择下一次需要压缩的文件，因为是单线程的
  Finalize(v);

  // Initialize new descriptor log file if necessary by creating
  // a temporary file that contains a snapshot of the current version.
  std::string new_manifest_file;
  Status s;

  // 第一次时，versionedit 日志文件还没有被创建，比如刚打开一个全新的数据库时， 此时需要将当前的版本的状态作为
  // base 状态写入快照
  if (descriptor_log_ == nullptr) {
    assert(descriptor_file_ == nullptr);

    // Manifest : {dbname}/MANIFEST-{manifest_file_number_}
    new_manifest_file = DescriptorFileName(dbname_, manifest_file_number_);
    s = env_->NewWritableFile(new_manifest_file, &descriptor_file_);

    if (s.ok()) {
      // 表示此时重新开启一个新的 manifest 文件，所以先将当前版本记录
      // 作为未来回复的一个baseline
      descriptor_log_ = new log::Writer(descriptor_file_);
      s = WriteSnapshot(descriptor_log_);
    }
  }


  {
    mu->Unlock();

    // 将最新的VersionEdit填充到Manifest文件
    if (s.ok()) {

      std::string record;

      // 将最新的 edit 刷盘
      edit->EncodeTo(&record);
      s = descriptor_log_->AddRecord(record);

      if (s.ok()) {
        s = descriptor_file_->Sync();
      }

      if (!s.ok()) {
        Log(options_->info_log, "MANIFEST write: %s\n", s.ToString().c_str());
      }
    }

    // 在每次新创建 Manifest 文件时
    // 将最新的 Manifest 文件作为当前可用的 manifest
    if (s.ok() && !new_manifest_file.empty()) {
      s = SetCurrentFile(env_, dbname_, manifest_file_number_);
    }

    mu->Lock();
  }

  // Install the new version
  if (s.ok()) {
    // 将当前的 version 挂载到 versionset 中
    AppendVersion(v);
    log_number_ = edit->log_number_;
    prev_log_number_ = edit->prev_log_number_;
  } else {
    delete v;
    if (!new_manifest_file.empty()) {
      delete descriptor_log_;
      delete descriptor_file_;
      descriptor_log_ = nullptr;
      descriptor_file_ = nullptr;
      env_->RemoveFile(new_manifest_file);
    }
  }

  return s;
}

/***
 * 从 Manifest 回复当前的Version
 * @param save_manifest
 */
Status VersionSet::Recover(bool* save_manifest) {

  struct LogReporter : public log::Reader::Reporter {
    Status* status;
    void Corruption(size_t bytes, const Status& s) override {
      if (this->status->ok()) *this->status = s;
    }
  };

  // 获取 CURRENT 的 MANIFEST 文件
  std::string current;

  Status s = ReadFileToString(env_, CurrentFileName(dbname_), &current);
  if (!s.ok()) {
    return s;
  }
  if (current.empty() || current[current.size() - 1] != '\n') {
    return Status::Corruption("CURRENT file does not end with newline");
  }
  current.resize(current.size() - 1);

  std::string dscname = dbname_ + "/" + current;

  // 拿到 MANIFEST 文件读取工具
  SequentialFile* file;
  s = env_->NewSequentialFile(dscname, &file);
  if (!s.ok()) {
    if (s.IsNotFound()) {
      return Status::Corruption("CURRENT points to a non-existent file",s.ToString());
    }
    return s;
  }

  bool have_log_number = false;
  bool have_prev_log_number = false;
  bool have_next_file = false;
  bool have_last_sequence = false;
  uint64_t next_file = 0;
  uint64_t last_sequence = 0;
  uint64_t log_number = 0;
  uint64_t prev_log_number = 0;
  Builder builder(this, current_);
  int read_records = 0;                       // 记录数量

  {
    LogReporter reporter;
    reporter.status = &s;
    log::Reader reader(file, &reporter, true /*checksum*/,0 /*initial_offset*/);
    Slice record;
    std::string scratch;

    while (reader.ReadRecord(&record, &scratch) && s.ok()) {

      // 每次获取一个 VersionEdit
      // 有多少给 VersionEdit, Version就会被叠加几次
      ++read_records;
      VersionEdit edit;
      s = edit.DecodeFrom(record);

      if (s.ok()) {
        if (edit.has_comparator_ && edit.comparator_ != icmp_.user_comparator()->Name()) {
          s = Status::InvalidArgument(edit.comparator_ + " does not match existing comparator ",icmp_.user_comparator()->Name());
        }
      }

      // 将VersionEdit及时应用到Version中
      if (s.ok()) {
        builder.Apply(&edit);
      }

      if (edit.has_log_number_) {
        log_number = edit.log_number_;
        have_log_number = true;
      }

      if (edit.has_prev_log_number_) {
        prev_log_number = edit.prev_log_number_;
        have_prev_log_number = true;
      }

      if (edit.has_next_file_number_) {
        next_file = edit.next_file_number_;
        have_next_file = true;
      }

      if (edit.has_last_sequence_) {
        last_sequence = edit.last_sequence_;
        have_last_sequence = true;
      }
    }
  }
  delete file;
  file = nullptr;

  if (s.ok()) {
    if (!have_next_file) {
      s = Status::Corruption("no meta-nextfile entry in descriptor");
    } else if (!have_log_number) {
      s = Status::Corruption("no meta-lognumber entry in descriptor");
    } else if (!have_last_sequence) {
      s = Status::Corruption("no last-sequence-number entry in descriptor");
    }

    if (!have_prev_log_number) {
      prev_log_number = 0;
    }

    MarkFileNumberUsed(prev_log_number);
    MarkFileNumberUsed(log_number);
  }

  if (s.ok()) {
    // 将所有的变更应用到新的 Version 中
    Version* v = new Version(this);
    builder.SaveTo(v);
    Finalize(v);
    AppendVersion(v);

    manifest_file_number_ = next_file;
    next_file_number_ = next_file + 1;
    last_sequence_ = last_sequence;
    log_number_ = log_number;
    prev_log_number_ = prev_log_number;

    // 读取的 Manifest 文件
    // dscname : dbname_/{current}
    // current : 当前在读的Manifest
    if (ReuseManifest(dscname, current)) {
      // No need to save new manifest
    } else {
      *save_manifest = true;
    }
  } else {
    std::string error = s.ToString();
    Log(options_->info_log, "Error recovering version set with %d records: %s",read_records, error.c_str());
  }

  return s;
}

/****
 * 基于配置与当前Manifest的文件大小，判断是否能够继续使用当前的Manifest
 */
bool VersionSet::ReuseManifest(const std::string& dscname, const std::string& dscbase) {

  // 基于配置选择是否复用Manifest
  if (!options_->reuse_logs) return false;

  FileType manifest_type;

  uint64_t manifest_number;
  uint64_t manifest_size;

  // 判断 Manifest 是否超过上限
  if (!ParseFileName(dscbase, &manifest_number, &manifest_type) ||
      manifest_type != kDescriptorFile ||
      !env_->GetFileSize(dscname, &manifest_size).ok() ||
      manifest_size >= TargetFileSize(options_)) {
    return false;
  }

  // 以可追加的方式打开
  assert(descriptor_file_ == nullptr);
  assert(descriptor_log_ == nullptr);
  Status r = env_->NewAppendableFile(dscname, &descriptor_file_);

  if (!r.ok()) {
    Log(options_->info_log, "Reuse MANIFEST: %s\n", r.ToString().c_str());
    assert(descriptor_file_ == nullptr);
    return false;
  }

  Log(options_->info_log, "Reusing MANIFEST %s\n", dscname.c_str());
  descriptor_log_ = new log::Writer(descriptor_file_, manifest_size);
  manifest_file_number_ = manifest_number;
  return true;
}

void VersionSet::MarkFileNumberUsed(uint64_t number) {
  if (next_file_number_ <= number) {
    next_file_number_ = number + 1;
  }
}

/****
 * 当产生新版本时， 遍历所有的层， 比较该层文件总大小与基准大小，得到一个最应当compat的层
 * double compaction_score_ 和 int compaction_level 主要就是在Finalize 函数中进行计算
 * double_
 * @param v
 */
void VersionSet::Finalize(Version* v) {
  // Precomputed best level for next compaction
  int best_level = -1;
  double best_score = -1;

  // 遍历所有的level
  for (int level = 0; level < config::kNumLevels - 1; level++) {
    double score;

    if (level == 0) {
      // 我们通过限制文件数量而不是字节数量来特别处理 level==0，原因有两个：
      // 1) 对于较大的写缓冲区大小，最好不要进行太多的level=0级压缩。
      // 2) level==0 的文件在每次读取时都会合并，因此我们希望避免在单个文件大小较小时出现过多的文件（可能是因为写入缓冲区设置较小，或压缩比非常高，或大量的覆盖/删除）。
      score = v->files_[level].size() / static_cast<double>(config::kL0_CompactionTrigger);

    } else {
      // level > 1 层 通过数据量来判断
      const uint64_t level_bytes = TotalFileSize(v->files_[level]);
      score =static_cast<double>(level_bytes) / MaxBytesForLevel(options_, level);
    }

    // 找到一个最需要进行合并的层
    if (score > best_score) {
      best_level = level;
      best_score = score;
    }
  }


  v->compaction_level_ = best_level;
  v->compaction_score_ = best_score;
}


Status VersionSet::WriteSnapshot(log::Writer* log) {
  // TODO: Break up into multiple records to reduce memory usage on recovery?

  // 填充比较器
  VersionEdit edit;
  edit.SetComparatorName(icmp_.user_comparator()->Name());

  // 填充 compact_pointer_
  for (int level = 0; level < config::kNumLevels; level++) {
    if (!compact_pointer_[level].empty()) {
      InternalKey key;
      key.DecodeFrom(compact_pointer_[level]);
      edit.SetCompactPointer(level, key);
    }
  }

  // 填充当前的有效SST文件
  for (int level = 0; level < config::kNumLevels; level++) {
    const std::vector<FileMetaData*>& files = current_->files_[level];
    for (size_t i = 0; i < files.size(); i++) {
      const FileMetaData* f = files[i];
      edit.AddFile(level, f->number, f->file_size, f->smallest, f->largest);
    }
  }

  std::string record;
  edit.EncodeTo(&record);
  return log->AddRecord(record);
}

int VersionSet::NumLevelFiles(int level) const {
  assert(level >= 0);
  assert(level < config::kNumLevels);
  return current_->files_[level].size();
}

const char* VersionSet::LevelSummary(LevelSummaryStorage* scratch) const {
  // Update code if kNumLevels changes
  static_assert(config::kNumLevels == 7, "");
  std::snprintf(
      scratch->buffer, sizeof(scratch->buffer), "files[ %d %d %d %d %d %d %d ]",
      int(current_->files_[0].size()), int(current_->files_[1].size()),
      int(current_->files_[2].size()), int(current_->files_[3].size()),
      int(current_->files_[4].size()), int(current_->files_[5].size()),
      int(current_->files_[6].size()));
  return scratch->buffer;
}

uint64_t VersionSet::ApproximateOffsetOf(Version* v, const InternalKey& ikey) {
  uint64_t result = 0;
  for (int level = 0; level < config::kNumLevels; level++) {
    const std::vector<FileMetaData*>& files = v->files_[level];
    for (size_t i = 0; i < files.size(); i++) {
      if (icmp_.Compare(files[i]->largest, ikey) <= 0) {
        // Entire file is before "ikey", so just add the file size
        result += files[i]->file_size;
      } else if (icmp_.Compare(files[i]->smallest, ikey) > 0) {
        // Entire file is after "ikey", so ignore
        if (level > 0) {
          // Files other than level 0 are sorted by meta->smallest, so
          // no further files in this level will contain data for
          // "ikey".
          break;
        }
      } else {
        // "ikey" falls in the range for this table.  Add the
        // approximate offset of "ikey" within the table.
        Table* tableptr;
        Iterator* iter = table_cache_->NewIterator(
            ReadOptions(), files[i]->number, files[i]->file_size, &tableptr);
        if (tableptr != nullptr) {
          result += tableptr->ApproximateOffsetOf(ikey.Encode());
        }
        delete iter;
      }
    }
  }
  return result;
}

/****
 * 读取所有版本的数据
 * 将所有版本存活过的sst 文件编号返回
 * @param live
 */
void VersionSet::AddLiveFiles(std::set<uint64_t>* live) {
  for (Version* v = dummy_versions_.next_; v != &dummy_versions_;
       v = v->next_) {
    for (int level = 0; level < config::kNumLevels; level++) {
      const std::vector<FileMetaData*>& files = v->files_[level];
      for (size_t i = 0; i < files.size(); i++) {
        live->insert(files[i]->number);
      }
    }
  }
}

/***
 * 返回当前 level 层 sst 所有文件的大小
 * @param level
 * @return
 */
int64_t VersionSet::NumLevelBytes(int level) const {
  assert(level >= 0);
  assert(level < config::kNumLevels);
  return TotalFileSize(current_->files_[level]);
}

/****
 * 遍历 从 level = [1 - maxlevel -1] 层
 * 寻找某个 sst 在next level 层，覆盖的 sst 所占据的文件大小的最大值
 * 只定位了最大覆盖字节， 并没有定位所在的 level 与 sst
 */
int64_t VersionSet::MaxNextLevelOverlappingBytes() {
  int64_t result = 0;

  std::vector<FileMetaData*> overlaps;

  // 遍历 从 level = [1 - maxlevel -1] 层
  for (int level = 1; level < config::kNumLevels - 1; level++) {
    // 遍历每个 level 下面的所有 sst 文件
    for (size_t i = 0; i < current_->files_[level].size(); i++) {
      const FileMetaData* f = current_->files_[level][i];

      // 当前 level 的当前 sst 所在的 数据范围，在 level+1 层覆盖的sst
      // 计算覆盖的 sst 的文件字节数
      current_->GetOverlappingInputs(level + 1, &f->smallest, &f->largest, &overlaps);
      const int64_t sum = TotalFileSize(overlaps);
      if (sum > result) {
        result = sum;
      }
    }
  }
  return result;
}

/***
 * 基于给定的 sst 列表， 返回其中最大的 user_key 与最小的  user_key
 * @param inputs  对应层的sst文件
 * @param smallest  返回的最小值
 * @param largest   返回的最大值
 */
void VersionSet::GetRange(const std::vector<FileMetaData*>& inputs,
                          InternalKey* smallest,
                          InternalKey* largest) {
  assert(!inputs.empty());
  smallest->Clear();
  largest->Clear();
  for (size_t i = 0; i < inputs.size(); i++) {
    FileMetaData* f = inputs[i];
    if (i == 0) {
      *smallest = f->smallest;
      *largest = f->largest;
    } else {
      if (icmp_.Compare(f->smallest, *smallest) < 0) {
        *smallest = f->smallest;
      }
      if (icmp_.Compare(f->largest, *largest) > 0) {
        *largest = f->largest;
      }
    }
  }
}

/****
 * 返回当前两个 sst 文件的最大值与最小值
 *
 * @param inputs1 第一个 level 层的所有 sst
 * @param inputs2 第二个 level 层的所有 sst
 *
 * @param smallest 返回的最小的key
 * @param largest  返回的最大key
 */
void VersionSet::GetRange2(const std::vector<FileMetaData*>& inputs1,
                           const std::vector<FileMetaData*>& inputs2,
                           InternalKey* smallest, InternalKey* largest) {
  std::vector<FileMetaData*> all = inputs1;
  all.insert(all.end(), inputs2.begin(), inputs2.end());
  GetRange(all, smallest, largest);
}

/****
 * 创建多层合并迭代器， 用于 Compaction 后的数据进行 merge
 * @param c
 * @return
 */
Iterator* VersionSet::MakeInputIterator(Compaction* c) {
  ReadOptions options;
  options.verify_checksums = options_->paranoid_checks;
  options.fill_cache = false;

  // Level-0 files have to be merged together.  For other levels,
  // we will make a concatenating iterator per level.
  // TODO(opt): use concatenating iterator for level-0 if there is no overlap
  const int space = (c->level() == 0 ? c->inputs_[0].size() + 1 : 2);

  Iterator** list = new Iterator*[space];

  int num = 0;

  for (int which = 0; which < 2; which++) {

    if (!c->inputs_[which].empty()) {
      if (c->level() + which == 0) {
        const std::vector<FileMetaData*>& files = c->inputs_[which];
        for (size_t i = 0; i < files.size(); i++) {
          // level == 0 所有的文件都需要加入
          list[num++] = table_cache_->NewIterator(options, files[i]->number,files[i]->file_size);
        }
      } else {
        // Create concatenating iterator for the files from this level
        list[num++] = NewTwoLevelIterator(new Version::LevelFileNumIterator(icmp_, &c->inputs_[which]),&GetFileIterator, table_cache_, options);
      }
    }
  }
  assert(num <= space);
  Iterator* result = NewMergingIterator(&icmp_, list, num);
  delete[] list;
  return result;
}

/***
 * 判断是否需要进行压缩
 * @return
 */
Compaction* VersionSet::PickCompaction() {

  Compaction* c;
  int level;

  // 基于文件量判断是否超过阈值
  // level == 0 层， 是判断文件数量是否超过 4
  // level >= 1 层， 是判断文件字节数是否超过 10M * level 量
  const bool size_compaction = (current_->compaction_score_ >= 1);

  // 某个文件查询多次但是没有定位到数据时
  const bool seek_compaction = (current_->file_to_compact_ != nullptr);

  // 如果时文件大小超过了阈值需要合并
  // 优先基于大小进行压缩，只选择一个文件
  // size 触发的 compaction 稍微复杂一点， 他需要上一次 compaction 做到了哪一个 key, 什么地方，然后大于改key
  // 的第一个文件即为 level n 的所选文件
  if (size_compaction) {

    level = current_->compaction_level_;  // 设置需要合并的 level 层
    assert(level >= 0);
    assert(level + 1 < config::kNumLevels);

    c = new Compaction(options_, level);

    // 遍历当前level层的所有sst文件
    for (size_t i = 0; i < current_->files_[level].size(); i++) {

      FileMetaData* f = current_->files_[level][i];

      // 基于上次 level 的压缩位置， 然后标识本次从哪里开始压缩
      if (compact_pointer_[level].empty() || icmp_.Compare(f->largest.Encode(), compact_pointer_[level]) > 0) {
        c->inputs_[0].push_back(f);
        break;
      }
    }

    if (c->inputs_[0].empty()) {
      // 标识上次如果压缩到最后了， 在从最开始压缩
      c->inputs_[0].push_back(current_->files_[level][0]);
    }
  } else if (seek_compaction) {
    level = current_->file_to_compact_level_;
    c = new Compaction(options_, level);
    c->inputs_[0].push_back(current_->file_to_compact_);  // 直接压入 seek 对应的文件
  } else {
    return nullptr;
  }

  c->input_version_ = current_;
  c->input_version_->Ref();  // 当前版本被引用

  // 因为 level == 0数据存在重叠， 如果指定的数据被合并到下一层，
  // 那么有可能 level==0中， 版本比合并的sst老的数据会优先查询到
  // 所以在选择压缩的时候，先基于对应的 sst , 并且找到这个 sst 的上下限
  // 基于重叠的数据， 找到所有重叠的 sst 放入到 inputs_[0] 中一起合并
  if (level == 0) {
    InternalKey smallest, largest;
    GetRange(c->inputs_[0], &smallest, &largest);
    current_->GetOverlappingInputs(0, &smallest, &largest, &c->inputs_[0]);
    assert(!c->inputs_[0].empty());
  }

  SetupOtherInputs(c);

  return c;
}

<<<<<<< HEAD

/***
 * 获取要压缩的文件的最大的key
 * @param icmp
 * @param files
 * @param largest_key
 * @return
=======
/****
 * 返回对应 sst 组中最大的 userKey
 * @param icmp 比较器
 * @param files  sst 文件
 * @param largest_key 返回的最大的 user_key
>>>>>>> 4a00b76e
 */
bool FindLargestKey(const InternalKeyComparator& icmp,
                    const std::vector<FileMetaData*>& files,
                    InternalKey* largest_key) {
  if (files.empty()) {
    return false;
  }
  *largest_key = files[0]->largest;
  for (size_t i = 1; i < files.size(); ++i) {
    FileMetaData* f = files[i];
    if (icmp.Compare(f->largest, *largest_key) > 0) {
      *largest_key = f->largest;
    }
  }
  return true;
}

/****
 *
 * @param icmp               user_key 比较器
 * @param level_files        对应的 level 层的所有 sst
 * @param largest_key        要压缩的最大的 user_key  ---- 压缩的sst 的 level_files level 层相同
 */
FileMetaData* FindSmallestBoundaryFile(const InternalKeyComparator& icmp,
                                       const std::vector<FileMetaData*>& level_files,
                                       const InternalKey& largest_key) {

  const Comparator* user_cmp = icmp.user_comparator();

  FileMetaData* smallest_boundary_file = nullptr;

  for (size_t i = 0; i < level_files.size(); ++i) {

    FileMetaData* f = level_files[i];

    if (icmp.Compare(f->smallest, largest_key) > 0 && user_cmp->Compare(f->smallest.user_key(), largest_key.user_key()) ==0) {

      if (smallest_boundary_file == nullptr || icmp.Compare(f->smallest, smallest_boundary_file->smallest) < 0) {
        smallest_boundary_file = f;
      }
    }
  }
  return smallest_boundary_file;
}

// Extracts the largest file b1 from |compaction_files| and then searches for a
// b2 in |level_files| for which user_key(u1) = user_key(l2). If it finds such a
// file b2 (known as a boundary file) it adds it to |compaction_files| and then
// searches again using this new upper bound.
//
// If there are two blocks, b1=(l1, u1) and b2=(l2, u2) and
// user_key(u1) = user_key(l2), and if we compact b1 but not b2 then a
// subsequent get operation will yield an incorrect result because it will
// return the record from b2 in level i rather than from b1 because it searches
// level by level for records matching the supplied user key.
//
// parameters:
//   in     level_files:      List of files to search for boundary files.
<<<<<<< HEAD
//   in/out compaction_files: List of files to extend by adding boundary files
//
=======
//   in/out compaction_files: List of files to extend by adding boundary files.
>>>>>>> 4a00b76e

/****
 *
 * @param icmp               比较器
<<<<<<< HEAD
 * @param level_files        对应的 level 层的所有的sst文件
 * @param compaction_files   当前要压缩的文件
=======
 * @param level_files        对应层的所有的 SST
 * @param compaction_files   用于压缩的 SST
>>>>>>> 4a00b76e
 */
void AddBoundaryInputs(const InternalKeyComparator& icmp,
                       const std::vector<FileMetaData*>& level_files,
                       std::vector<FileMetaData*>* compaction_files) {

  InternalKey largest_key;

  // 找到要压缩的 sst 的最大的 user_key
  if (!FindLargestKey(icmp, *compaction_files, &largest_key)) {
    return;
  }

  bool continue_searching = true;
  while (continue_searching) {
    FileMetaData* smallest_boundary_file = FindSmallestBoundaryFile(icmp, level_files, largest_key);

    // If a boundary file was found advance largest_key, otherwise we're done.
    if (smallest_boundary_file != NULL) {
      compaction_files->push_back(smallest_boundary_file);
      largest_key = smallest_boundary_file->largest;
    } else {
      continue_searching = false;
    }
  }
}

/****
 * 计算 level +1 层需要参与的文件
 *
 * 尽可能选择多个文件进行压缩
 * @param c
 */
void VersionSet::SetupOtherInputs(Compaction* c) {
<<<<<<< HEAD

  const int level = c->level();
=======
  const int level = c->level();     // 记录要压缩的层
>>>>>>> 4a00b76e
  InternalKey smallest, largest;

  // 处理 level 层的临界值，
  // 因为随着压缩，同一个 user key 可能处于两个sst
  AddBoundaryInputs(icmp_, current_->files_[level], &c->inputs_[0]);
  GetRange(c->inputs_[0], &smallest, &largest);

  current_->GetOverlappingInputs(level + 1, &smallest, &largest,
                                 &c->inputs_[1]);
  AddBoundaryInputs(icmp_, current_->files_[level + 1], &c->inputs_[1]);

  // Get entire range covered by compaction
  InternalKey all_start, all_limit;
  GetRange2(c->inputs_[0], c->inputs_[1], &all_start, &all_limit);

  // See if we can grow the number of inputs in "level" without
  // changing the number of "level+1" files we pick up.
  if (!c->inputs_[1].empty()) {
    std::vector<FileMetaData*> expanded0;
    current_->GetOverlappingInputs(level, &all_start, &all_limit, &expanded0);
    AddBoundaryInputs(icmp_, current_->files_[level], &expanded0);
    const int64_t inputs0_size = TotalFileSize(c->inputs_[0]);
    const int64_t inputs1_size = TotalFileSize(c->inputs_[1]);
    const int64_t expanded0_size = TotalFileSize(expanded0);
    if (expanded0.size() > c->inputs_[0].size() && inputs1_size + expanded0_size < ExpandedCompactionByteSizeLimit(options_)) {
      InternalKey new_start, new_limit;
      GetRange(expanded0, &new_start, &new_limit);
      std::vector<FileMetaData*> expanded1;
      current_->GetOverlappingInputs(level + 1, &new_start, &new_limit, &expanded1);
      AddBoundaryInputs(icmp_, current_->files_[level + 1], &expanded1);
      if (expanded1.size() == c->inputs_[1].size()) {
       Log(options_->info_log,
            "Expanding@%d %d+%d (%ld+%ld bytes) to %d+%d (%ld+%ld bytes)\n",
            level, int(c->inputs_[0].size()), int(c->inputs_[1].size()),
            long(inputs0_size), long(inputs1_size), int(expanded0.size()),
            int(expanded1.size()), long(expanded0_size), long(inputs1_size));

        smallest = new_start;
        largest = new_limit;
        c->inputs_[0] = expanded0;
        c->inputs_[1] = expanded1;
        GetRange2(c->inputs_[0], c->inputs_[1], &all_start, &all_limit);
      }
    }
  }

  // Compute the set of grandparent files that overlap this compaction
  // (parent == level+1; grandparent == level+2)
  if (level + 2 < config::kNumLevels) {
    current_->GetOverlappingInputs(level + 2, &all_start, &all_limit, &c->grandparents_);
  }

  // Update the place where we will do the next compaction for this level.
  // We update this immediately instead of waiting for the VersionEdit
  // to be applied so that if the compaction fails, we will try a different
  // key range next time.
  compact_pointer_[level] = largest.Encode().ToString();
  c->edit_.SetCompactPointer(level, largest);
}

/****
 * 用于手动触发压缩
 */
Compaction* VersionSet::CompactRange(int level,
                                     const InternalKey* begin,
                                     const InternalKey* end) {
  std::vector<FileMetaData*> inputs;
  current_->GetOverlappingInputs(level, begin, end, &inputs);
  if (inputs.empty()) {
    return nullptr;
  }

  // 需要避免再一次操作中要参与压缩的文件太多
  // 所以在 level+1 层，我们将合并的文件字节数不能太大
  // 但是针对第0层我们不会处理，因为第0层文件之间允许它重复，所以会选择很多个
  if (level > 0) {
    const uint64_t limit = MaxFileSizeForLevel(options_, level);  // 计算最大的文件限制

    uint64_t total = 0;

    for (size_t i = 0; i < inputs.size(); i++) {
      uint64_t s = inputs[i]->file_size;
      total += s;
      if (total >= limit) {
        inputs.resize(i + 1);
        break;
      }
    }
  }

  Compaction* c = new Compaction(options_, level);
  c->input_version_ = current_;
  c->input_version_->Ref();
  c->inputs_[0] = inputs;
  SetupOtherInputs(c);
  return c;
}

Compaction::Compaction(const Options* options, int level)
    : level_(level),
      max_output_file_size_(MaxFileSizeForLevel(options, level)),
      input_version_(nullptr),
      grandparent_index_(0),
      seen_key_(false),
      overlapped_bytes_(0) {
  for (int i = 0; i < config::kNumLevels; i++) {
    level_ptrs_[i] = 0;
  }
}

Compaction::~Compaction() {
  if (input_version_ != nullptr) {
    input_version_->Unref();
  }
}

/****
 * 是否只是简单移动文件
 * 如果 inputs_[1]中没有文件， inputs_[0] 中只有一个文件
 * 同时 grandparents_ 中有交集的文件总size小于配置值，
 * 这是为了避免创建的单个level+1文件后续 merge 到 level+2 时的高开销
 */
bool Compaction::IsTrivialMove() const {

  // 获取当前的 VersionSet
  const VersionSet* vset = input_version_->vset_;


  return (num_input_files(0) == 1 && num_input_files(1) == 0 &&
          TotalFileSize(grandparents_) <= MaxGrandParentOverlapBytes(vset->options_));
}


/****
 * 所有参与compaction的level层与level+1层文件都记录到edit->delete_files,以便后续删除
 */
void Compaction::AddInputDeletions(VersionEdit* edit) {

  // 遍历 inputs_
  for (int which = 0; which < 2; which++) {

    // 遍历每个 inputs_[which] 下面的所有的sst, 并将他们添加到 deleted_files_ 中
    for (size_t i = 0; i < inputs_[which].size(); i++) {
      edit->RemoveFile(level_ + which, inputs_[which][i]->number);
    }
  }
}

/****
 * 如果 user_key 在大于level+1(level+2, level+3, ...) 的 level 中并不存在的所有sst 的key的范围则返回true
 * 则返回false
 */
bool Compaction::IsBaseLevelForKey(const Slice& user_key) {
  // Maybe use binary search to find right entry instead of linear search?

  const Comparator* user_cmp = input_version_->vset_->icmp_.user_comparator();

  // 从要合并(2层合并)的下一层开始遍历
  for (int lvl = level_ + 2; lvl < config::kNumLevels; lvl++) {

    const std::vector<FileMetaData*>& files = input_version_->files_[lvl];

    while (level_ptrs_[lvl] < files.size()) {

      FileMetaData* f = files[level_ptrs_[lvl]];

      if (user_cmp->Compare(user_key, f->largest.user_key()) <= 0) {
        // We've advanced far enough
        if (user_cmp->Compare(user_key, f->smallest.user_key()) >= 0) {
          // 如果 use_key 在这个范围内， f 的 key 范围内
          return false;
        }
        break;
      }
      // 当前的user key 比 f->largest.user_key 还要大
      level_ptrs_[lvl]++;
    }
  }
  return true;
}

bool Compaction::ShouldStopBefore(const Slice& internal_key) {

  // 获取当前的 versionset
  const VersionSet* vset = input_version_->vset_;

  const InternalKeyComparator* icmp = &vset->icmp_;

  while (grandparent_index_ < grandparents_.size() &&
         icmp->Compare(internal_key,grandparents_[grandparent_index_]->largest.Encode()) > 0) {
    if (seen_key_) {
      overlapped_bytes_ += grandparents_[grandparent_index_]->file_size;
    }
    grandparent_index_++;
  }
  seen_key_ = true;

  if (overlapped_bytes_ > MaxGrandParentOverlapBytes(vset->options_)) {
    // Too much overlap for current output; start new output
    overlapped_bytes_ = 0;
    return true;
  } else {
    return false;
  }
}

void Compaction::ReleaseInputs() {
  if (input_version_ != nullptr) {
    input_version_->Unref();
    input_version_ = nullptr;
  }
}

}  // namespace leveldb<|MERGE_RESOLUTION|>--- conflicted
+++ resolved
@@ -1651,7 +1651,6 @@
   return c;
 }
 
-<<<<<<< HEAD
 
 /***
  * 获取要压缩的文件的最大的key
@@ -1659,13 +1658,6 @@
  * @param files
  * @param largest_key
  * @return
-=======
-/****
- * 返回对应 sst 组中最大的 userKey
- * @param icmp 比较器
- * @param files  sst 文件
- * @param largest_key 返回的最大的 user_key
->>>>>>> 4a00b76e
  */
 bool FindLargestKey(const InternalKeyComparator& icmp,
                     const std::vector<FileMetaData*>& files,
@@ -1724,23 +1716,12 @@
 //
 // parameters:
 //   in     level_files:      List of files to search for boundary files.
-<<<<<<< HEAD
-//   in/out compaction_files: List of files to extend by adding boundary files
-//
-=======
-//   in/out compaction_files: List of files to extend by adding boundary files.
->>>>>>> 4a00b76e
 
 /****
  *
  * @param icmp               比较器
-<<<<<<< HEAD
- * @param level_files        对应的 level 层的所有的sst文件
- * @param compaction_files   当前要压缩的文件
-=======
  * @param level_files        对应层的所有的 SST
  * @param compaction_files   用于压缩的 SST
->>>>>>> 4a00b76e
  */
 void AddBoundaryInputs(const InternalKeyComparator& icmp,
                        const std::vector<FileMetaData*>& level_files,
@@ -1774,12 +1755,8 @@
  * @param c
  */
 void VersionSet::SetupOtherInputs(Compaction* c) {
-<<<<<<< HEAD
-
-  const int level = c->level();
-=======
+
   const int level = c->level();     // 记录要压缩的层
->>>>>>> 4a00b76e
   InternalKey smallest, largest;
 
   // 处理 level 层的临界值，
